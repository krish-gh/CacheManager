﻿using System;
using System.Diagnostics.CodeAnalysis;
using System.Linq;
using static CacheManager.Core.Utility.Guard;

namespace CacheManager.Tests
{
    [ExcludeFromCodeCoverage]
    public static class TestConfigurationHelper
    {
#if !NETCOREAPP1

        public static string GetCfgFileName(string fileName)
        {
            NotNullOrWhiteSpace(fileName, nameof(fileName));
            var basePath = Environment.CurrentDirectory;
            return basePath + (fileName.StartsWith("/") ? fileName : "/" + fileName);
        }

#endif
    }
<<<<<<< HEAD
}

////#if NETCOREAPP
////namespace System.Diagnostics.CodeAnalysis
////{
////    [Conditional("DEBUG")]
////    [AttributeUsage(AttributeTargets.All, Inherited = false, AllowMultiple = false)]
////    internal sealed class ExcludeFromCodeCoverageAttribute : Attribute
////    {
////    }
////}
////#endif
=======
}
>>>>>>> aa105bf9
<|MERGE_RESOLUTION|>--- conflicted
+++ resolved
@@ -19,19 +19,4 @@
 
 #endif
     }
-<<<<<<< HEAD
-}
-
-////#if NETCOREAPP
-////namespace System.Diagnostics.CodeAnalysis
-////{
-////    [Conditional("DEBUG")]
-////    [AttributeUsage(AttributeTargets.All, Inherited = false, AllowMultiple = false)]
-////    internal sealed class ExcludeFromCodeCoverageAttribute : Attribute
-////    {
-////    }
-////}
-////#endif
-=======
-}
->>>>>>> aa105bf9
+}