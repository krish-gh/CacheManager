﻿using System;
using System.Collections.Generic;
using System.Diagnostics.CodeAnalysis;
using System.Linq;
using CacheManager.Core;
using CacheManager.Core.Internal;
using CacheManager.Core.Logging;
using CacheManager.Serialization.Json;
using CacheManager.Serialization.ProtoBuf;
using FluentAssertions;
using Newtonsoft.Json;
using ProtoBuf;
using Xunit;
using CacheManager.Serialization.Bond;
using System.Runtime.Serialization.Json;
using System.Runtime.Serialization;

#if !NETCOREAPP1

using System.Runtime.Serialization.Formatters;
using System.Runtime.Serialization.Formatters.Binary;
using CacheManager.Serialization.DataContract;

#endif

namespace CacheManager.Tests
{
    [ExcludeFromCodeCoverage]
    public class SerializerTests
    {
        #region binary serializer

#if !NETCOREAPP1 && !NETCOREAPP2

        [Fact]
        public void BinarySerializer_RespectBinarySerializerSettings()
        {
            var serializationSettings = new BinaryFormatter()
            {
                AssemblyFormat = FormatterAssemblyStyle.Simple,
                FilterLevel = TypeFilterLevel.Low,
                TypeFormat = FormatterTypeStyle.TypesWhenNeeded
            };

            var deserializationSettings = new BinaryFormatter()
            {
                AssemblyFormat = FormatterAssemblyStyle.Full,
                FilterLevel = TypeFilterLevel.Full,
                TypeFormat = FormatterTypeStyle.TypesAlways
            };

            var cache = CacheFactory.Build<string>(
                p => p
                    .WithBinarySerializer(serializationSettings, deserializationSettings)
                    .WithHandle(typeof(SerializerTestCacheHandle)));

            var handle = cache.CacheHandles.ElementAt(0) as SerializerTestCacheHandle;
            var serializer = handle.Serializer as BinaryCacheSerializer;

            serializer.SerializationFormatter.AssemblyFormat.Should().Be(FormatterAssemblyStyle.Simple);
            serializer.SerializationFormatter.FilterLevel.Should().Be(TypeFilterLevel.Low);
            serializer.SerializationFormatter.TypeFormat.Should().Be(FormatterTypeStyle.TypesWhenNeeded);
            serializer.DeserializationFormatter.AssemblyFormat.Should().Be(FormatterAssemblyStyle.Full);
            serializer.DeserializationFormatter.FilterLevel.Should().Be(TypeFilterLevel.Full);
            serializer.DeserializationFormatter.TypeFormat.Should().Be(FormatterTypeStyle.TypesAlways);

            cache.Configuration.SerializerTypeArguments.Length.Should().Be(2);
        }

        [Theory]
        [InlineData(true)]
        [InlineData(float.MaxValue)]
        [InlineData(int.MaxValue)]
        [InlineData(long.MaxValue)]
        [InlineData("some string")]
        [ReplaceCulture]
        public void BinarySerializer_Primitives<T>(T value)
        {
            // arrange
            var serializer = new BinaryCacheSerializer();

            // act
            var data = serializer.Serialize(value);
            var result = serializer.Deserialize(data, typeof(T));

            result.Should().Be(value);
        }

        [Fact]
        public void BinarySerializer_Pocco()
        {
            // arrange
            var serializer = new BinaryCacheSerializer();
            var item = SerializerPoccoSerializable.Create();

            // act
            var data = serializer.Serialize(item);
            var result = serializer.Deserialize(data, item.GetType());

            result.Should().BeEquivalentTo(item);
        }

        [Fact]
        public void BinarySerializer_CacheItemWithPocco()
        {
            // arrange
            var serializer = new BinaryCacheSerializer();
            var pocco = SerializerPoccoSerializable.Create();
            var item = new CacheItem<SerializerPoccoSerializable>("key", "region", pocco, ExpirationMode.Absolute, TimeSpan.FromDays(1));

            // act
            var data = serializer.SerializeCacheItem(item);
            var result = serializer.DeserializeCacheItem<SerializerPoccoSerializable>(data, pocco.GetType());

            result.Should().BeEquivalentTo(item);
        }

        [Fact]
        public void BinarySerializer_ObjectCacheItemWithPocco()
        {
            // arrange
            var serializer = new BinaryCacheSerializer();
            var pocco = SerializerPoccoSerializable.Create();
            var item = new CacheItem<object>("key", "region", pocco, ExpirationMode.Absolute, TimeSpan.FromDays(1));

            // act
            var data = serializer.SerializeCacheItem(item);
            var result = serializer.DeserializeCacheItem<object>(data, pocco.GetType());

            result.Should().BeEquivalentTo(item);
        }

        [Fact]
        public void BinarySerializer_CacheItemWithDerivedPocco()
        {
            // arrange
            var serializer = new BinaryCacheSerializer();
            var pocco = DerivedPocco.CreateDerived();
            var item = new CacheItem<SerializerPoccoSerializable>("key", "region", pocco, ExpirationMode.Absolute, TimeSpan.FromDays(1));

            // act
            var data = serializer.SerializeCacheItem(item);
            var result = serializer.DeserializeCacheItem<SerializerPoccoSerializable>(data, pocco.GetType());

            result.Should().BeEquivalentTo(item);
            pocco.Should().BeEquivalentTo(item.Value);
        }

        [Fact]
        public void BinarySerializer_List()
        {
            // arrange
            var serializer = new BinaryCacheSerializer();
            var items = new List<SerializerPoccoSerializable>()
            {
                SerializerPoccoSerializable.Create(),
                SerializerPoccoSerializable.Create(),
                SerializerPoccoSerializable.Create()
            };

            // act
            var data = serializer.Serialize(items);
            var result = serializer.Deserialize(data, items.GetType());

            result.Should().BeEquivalentTo(items);
        }

#endif

        #endregion binary serializer

        #region newtonsoft json serializer

        [Fact]
        public void JsonSerializer_RespectJsonSerializerSettings()
        {
            var serializationSettings = new JsonSerializerSettings()
            {
                DateFormatHandling = DateFormatHandling.MicrosoftDateFormat,
                FloatFormatHandling = FloatFormatHandling.String
            };

            var deserializationSettings = new JsonSerializerSettings()
            {
                DateFormatHandling = DateFormatHandling.IsoDateFormat,
                FloatFormatHandling = FloatFormatHandling.Symbol
            };

            var cache = CacheFactory.Build<string>(
                p => p
                    .WithJsonSerializer(serializationSettings, deserializationSettings)
                    .WithHandle(typeof(SerializerTestCacheHandle)));

            var handle = cache.CacheHandles.ElementAt(0) as SerializerTestCacheHandle;
            var serializer = handle.Serializer as JsonCacheSerializer;

            serializer.SerializationSettings.DateFormatHandling.Should().Be(DateFormatHandling.MicrosoftDateFormat);
            serializer.SerializationSettings.FloatFormatHandling.Should().Be(FloatFormatHandling.String);
            serializer.DeserializationSettings.DateFormatHandling.Should().Be(DateFormatHandling.IsoDateFormat);
            serializer.DeserializationSettings.FloatFormatHandling.Should().Be(FloatFormatHandling.Symbol);

            cache.Configuration.SerializerTypeArguments.Length.Should().Be(2);
        }

        [Theory]
        [InlineData(true)]
        [InlineData(float.MaxValue)]
        [InlineData(int.MaxValue)]
        [InlineData(long.MaxValue)]
        [InlineData("some string")]
        [ReplaceCulture]
        public void JsonSerializer_Primitives<T>(T value)
        {
            // arrange
            var serializer = new JsonCacheSerializer();

            // act
            var data = serializer.Serialize(value);
            var result = serializer.Deserialize(data, typeof(T));

            result.Should().Be(value);
        }

        [Theory]
        [InlineData(true)]
        [InlineData(float.MaxValue)]
        [InlineData(int.MaxValue)]
        [InlineData(long.MaxValue)]
        [InlineData("some string")]
        [ReplaceCulture]
        public void JsonSerializer_CacheItem_Primitives<T>(T value)
        {
            // arrange
            var serializer = new JsonCacheSerializer();
            var item = new CacheItem<T>("key", value);

            // act
            var data = serializer.SerializeCacheItem(item);
            var result = serializer.DeserializeCacheItem<T>(data, typeof(T));

            result.Value.Should().Be(value);
            result.ValueType.Should().Be(item.ValueType);
            result.CreatedUtc.Should().Be(item.CreatedUtc);
            result.ExpirationMode.Should().Be(item.ExpirationMode);
            result.ExpirationTimeout.Should().Be(item.ExpirationTimeout);
            result.Key.Should().Be(item.Key);
            result.LastAccessedUtc.Should().Be(item.LastAccessedUtc);
            result.Region.Should().Be(item.Region);
        }

        [Theory]
        [InlineData(long.MaxValue)]
        [InlineData(true)]
        [InlineData(float.MaxValue)]
        [InlineData(int.MaxValue)]
        [InlineData("some string")]
        [ReplaceCulture]
        public void JsonSerializer_CacheItemOfObject_Primitives<T>(T value)
        {
            // arrange
            var serializer = new JsonCacheSerializer();
            var item = new CacheItem<object>("key", value);

            // act
            var data = serializer.SerializeCacheItem(item);
            var result = serializer.DeserializeCacheItem<object>(data, typeof(T));

            result.Value.Should().Be(value);
            result.ValueType.Should().Be(item.ValueType);
            result.CreatedUtc.Should().Be(item.CreatedUtc);
            result.ExpirationMode.Should().Be(item.ExpirationMode);
            result.ExpirationTimeout.Should().Be(item.ExpirationTimeout);
            result.Key.Should().Be(item.Key);
            result.LastAccessedUtc.Should().Be(item.LastAccessedUtc);
            result.Region.Should().Be(item.Region);
        }

        [Fact]
        public void JsonSerializer_Pocco()
        {
            // arrange
            var serializer = new JsonCacheSerializer();
            var item = SerializerPoccoSerializable.Create();

            // act
            var data = serializer.Serialize(item);
            var result = serializer.Deserialize(data, item.GetType());

            result.Should().BeEquivalentTo(item);
        }

        [Fact]
        public void JsonSerializer_CacheItemWithPocco()
        {
            // arrange
            var serializer = new JsonCacheSerializer();
            var pocco = SerializerPoccoSerializable.Create();
            var item = new CacheItem<SerializerPoccoSerializable>("key", "region", pocco, ExpirationMode.Absolute, TimeSpan.FromDays(1));

            // act
            var data = serializer.SerializeCacheItem(item);
            var result = serializer.DeserializeCacheItem<SerializerPoccoSerializable>(data, pocco.GetType());

            result.Should().BeEquivalentTo(item);
        }

        [Fact]
        public void JsonSerializer_ObjectCacheItemWithPocco()
        {
            // arrange
            var serializer = new JsonCacheSerializer();
            var pocco = SerializerPoccoSerializable.Create();
            var item = new CacheItem<object>("key", "region", pocco, ExpirationMode.Absolute, TimeSpan.FromDays(1));

            // act
            var data = serializer.SerializeCacheItem(item);
            var result = serializer.DeserializeCacheItem<object>(data, pocco.GetType());

            result.Should().BeEquivalentTo(item);
        }

        [Fact]
        public void JsonSerializer_CacheItemWithDerivedPocco()
        {
            // arrange
            var serializer = new JsonCacheSerializer();
            var pocco = DerivedPocco.CreateDerived();
            var item = new CacheItem<SerializerPoccoSerializable>("key", "region", pocco, ExpirationMode.Absolute, TimeSpan.FromDays(1));

            // act
            var data = serializer.SerializeCacheItem(item);
            var result = serializer.DeserializeCacheItem<SerializerPoccoSerializable>(data, pocco.GetType());

            result.Should().BeEquivalentTo(item);
            pocco.Should().BeEquivalentTo(item.Value);
        }

        [Fact]
        public void JsonSerializer_List()
        {
            // arrange
            var serializer = new JsonCacheSerializer();
            var items = new List<SerializerPoccoSerializable>()
            {
                SerializerPoccoSerializable.Create(),
                SerializerPoccoSerializable.Create(),
                SerializerPoccoSerializable.Create()
            };

            // act
            var data = serializer.Serialize(items);
            var result = serializer.Deserialize(data, items.GetType());

            result.Should().BeEquivalentTo(items);
        }

        #endregion newtonsoft json serializer

        #region newtonsoft json with GZ serializer

        [Fact]
        public void GzJsonSerializer_RespectJsonSerializerSettings()
        {
            var serializationSettings = new JsonSerializerSettings()
            {
                DateFormatHandling = DateFormatHandling.MicrosoftDateFormat,
                FloatFormatHandling = FloatFormatHandling.String
            };

            var deserializationSettings = new JsonSerializerSettings()
            {
                DateFormatHandling = DateFormatHandling.IsoDateFormat,
                FloatFormatHandling = FloatFormatHandling.Symbol
            };

            var cache = CacheFactory.Build<string>(
                p => p
                    .WithGzJsonSerializer(serializationSettings, deserializationSettings)
                    .WithHandle(typeof(SerializerTestCacheHandle)));

            var handle = cache.CacheHandles.ElementAt(0) as SerializerTestCacheHandle;
            var serializer = handle.Serializer as JsonCacheSerializer;

            serializer.SerializationSettings.DateFormatHandling.Should().Be(DateFormatHandling.MicrosoftDateFormat);
            serializer.SerializationSettings.FloatFormatHandling.Should().Be(FloatFormatHandling.String);
            serializer.DeserializationSettings.DateFormatHandling.Should().Be(DateFormatHandling.IsoDateFormat);
            serializer.DeserializationSettings.FloatFormatHandling.Should().Be(FloatFormatHandling.Symbol);

            cache.Configuration.SerializerTypeArguments.Length.Should().Be(2);
        }

        [Theory]
        [InlineData(true)]
        [InlineData(float.MaxValue)]
        [InlineData(int.MaxValue)]
        [InlineData(long.MaxValue)]
        [InlineData("some string")]
        [ReplaceCulture]
        public void GzJsonSerializer_Primitives<T>(T value)
        {
            // arrange
            var serializer = new GzJsonCacheSerializer();

            // act
            var data = serializer.Serialize(value);
            var result = serializer.Deserialize(data, typeof(T));

            result.Should().Be(value);
        }

        [Theory]
        [InlineData(true)]
        [InlineData(float.MaxValue)]
        [InlineData(int.MaxValue)]
        [InlineData(long.MaxValue)]
        [InlineData("some string")]
        [ReplaceCulture]
        public void GzJsonSerializer_CacheItem_Primitives<T>(T value)
        {
            // arrange
            var serializer = new GzJsonCacheSerializer();
            var item = new CacheItem<T>("key", value);

            // act
            var data = serializer.SerializeCacheItem(item);
            var result = serializer.DeserializeCacheItem<T>(data, typeof(T));

            result.Value.Should().Be(value);
            result.ValueType.Should().Be(item.ValueType);
            result.CreatedUtc.Should().Be(item.CreatedUtc);
            result.ExpirationMode.Should().Be(item.ExpirationMode);
            result.ExpirationTimeout.Should().Be(item.ExpirationTimeout);
            result.Key.Should().Be(item.Key);
            result.LastAccessedUtc.Should().Be(item.LastAccessedUtc);
            result.Region.Should().Be(item.Region);
        }

        [Theory]
        [InlineData(true)]
        [InlineData(float.MaxValue)]
        [InlineData(int.MaxValue)]
        [InlineData(long.MaxValue)]
        [InlineData("some string")]
        [ReplaceCulture]
        public void GzJsonSerializer_CacheItemOfObject_Primitives<T>(T value)
        {
            // arrange
            var serializer = new GzJsonCacheSerializer();
            var item = new CacheItem<object>("key", value);

            // act
            var data = serializer.SerializeCacheItem(item);
            var result = serializer.DeserializeCacheItem<object>(data, typeof(T));

            result.Value.Should().Be(value);
            result.ValueType.Should().Be(item.ValueType);
            result.CreatedUtc.Should().Be(item.CreatedUtc);
            result.ExpirationMode.Should().Be(item.ExpirationMode);
            result.ExpirationTimeout.Should().Be(item.ExpirationTimeout);
            result.Key.Should().Be(item.Key);
            result.LastAccessedUtc.Should().Be(item.LastAccessedUtc);
            result.Region.Should().Be(item.Region);
        }

        [Fact]
        public void GzJsonSerializer_Pocco()
        {
            // arrange
            var serializer = new GzJsonCacheSerializer();
            var item = SerializerPoccoSerializable.Create();

            // act
            var data = serializer.Serialize(item);
            var result = serializer.Deserialize(data, item.GetType());

            result.Should().BeEquivalentTo(item);
        }

        [Fact]
        public void GzJsonSerializer_CacheItemWithPocco()
        {
            // arrange
            var serializer = new GzJsonCacheSerializer();
            var pocco = SerializerPoccoSerializable.Create();
            var item = new CacheItem<SerializerPoccoSerializable>("key", "region", pocco, ExpirationMode.Absolute, TimeSpan.FromDays(1));

            // act
            var data = serializer.SerializeCacheItem(item);
            var result = serializer.DeserializeCacheItem<SerializerPoccoSerializable>(data, pocco.GetType());

            result.Should().BeEquivalentTo(item);
        }

        [Fact]
        public void GzJsonSerializer_ObjectCacheItemWithPocco()
        {
            // arrange
            var serializer = new GzJsonCacheSerializer();
            var pocco = SerializerPoccoSerializable.Create();
            var item = new CacheItem<object>("key", "region", pocco, ExpirationMode.Absolute, TimeSpan.FromDays(1));

            // act
            var data = serializer.SerializeCacheItem(item);
            var result = serializer.DeserializeCacheItem<object>(data, pocco.GetType());

            result.Should().BeEquivalentTo(item);
        }

        [Fact]
        public void GzJsonSerializer_CacheItemWithDerivedPocco()
        {
            // arrange
            var serializer = new GzJsonCacheSerializer();
            var pocco = DerivedPocco.CreateDerived();
            var item = new CacheItem<SerializerPoccoSerializable>("key", "region", pocco, ExpirationMode.Absolute, TimeSpan.FromDays(1));

            // act
            var data = serializer.SerializeCacheItem(item);
            var result = serializer.DeserializeCacheItem<SerializerPoccoSerializable>(data, pocco.GetType());

            result.Should().BeEquivalentTo(item);
            pocco.Should().BeEquivalentTo(item.Value);
        }

        [Fact]
        public void GzJsonSerializer_List()
        {
            // arrange
            var serializer = new GzJsonCacheSerializer();
            var items = new List<SerializerPoccoSerializable>()
            {
                SerializerPoccoSerializable.Create(),
                SerializerPoccoSerializable.Create(),
                SerializerPoccoSerializable.Create()
            };

            // act
            var data = serializer.Serialize(items);
            var result = serializer.Deserialize(data, items.GetType());

            result.Should().BeEquivalentTo(items);
        }

        #endregion newtonsoft json with GZ serializer

#if !NETCOREAPP1

        #region data contract serializer common

        [Fact]
        public void DataContractSerializer_RespectSerializerSettings()
        {
            var serializationSettings = new DataContractSerializerSettings()
            {
                KnownTypes = new[] { typeof(string) }
            };

            var cache = CacheFactory.Build<string>(
                p => p
                    .WithDataContractSerializer(serializationSettings)
                    .WithHandle(typeof(SerializerTestCacheHandle)));

<<<<<<< HEAD
                // assert
                actSet().Should().BeTrue("Should add the key");
                cache.Get<SerializerPoccoSerializable>(key).Should().BeEquivalentTo(pocco);
            }
=======
            var handle = cache.CacheHandles.ElementAt(0) as SerializerTestCacheHandle;
            var serializer = handle.Serializer as DataContractCacheSerializer;

            serializer.SerializerSettings.KnownTypes.Should().BeEquivalentTo(new[] { typeof(string) });

            cache.Configuration.SerializerTypeArguments.Length.Should().Be(1);
        }

        [Fact]
        public void DataContractSerializer_Json_RespectSerializerSettings()
        {
            var serializationSettings = new DataContractJsonSerializerSettings()
            {
                KnownTypes = new[] { typeof(string) }
            };

            var cache = CacheFactory.Build<string>(
                p => p
                    .WithDataContractJsonSerializer(serializationSettings)
                    .WithHandle(typeof(SerializerTestCacheHandle)));

            var handle = cache.CacheHandles.ElementAt(0) as SerializerTestCacheHandle;
            var serializer = handle.Serializer as DataContractJsonCacheSerializer;

            serializer.SerializerSettings.KnownTypes.Should().BeEquivalentTo(new[] { typeof(string) });

            cache.Configuration.SerializerTypeArguments.Length.Should().Be(1);
        }

        [Fact]
        public void DataContractSerializer_GzJson_RespectSerializerSettings()
        {
            var serializationSettings = new DataContractJsonSerializerSettings()
            {
                KnownTypes = new[] { typeof(string) }
            };

            var cache = CacheFactory.Build<string>(
                p => p
                    .WithDataContractGzJsonSerializer(serializationSettings)
                    .WithHandle(typeof(SerializerTestCacheHandle)));

            var handle = cache.CacheHandles.ElementAt(0) as SerializerTestCacheHandle;
            var serializer = handle.Serializer as DataContractGzJsonCacheSerializer;

            serializer.SerializerSettings.KnownTypes.Should().BeEquivalentTo(new[] { typeof(string) });

            cache.Configuration.SerializerTypeArguments.Length.Should().Be(1);
        }

        // this test actually failed because the DataContractBinaryCacheSerializer didn't had that ctor for it...
        [Fact]
        public void DataContractSerializer_Binary_RespectSerializerSettings()
        {
            var serializationSettings = new DataContractSerializerSettings()
            {
                KnownTypes = new[] { typeof(string) }
            };

            var cache = CacheFactory.Build<string>(
                p => p
                    .WithDataContractBinarySerializer(serializationSettings)
                    .WithHandle(typeof(SerializerTestCacheHandle)));

            var handle = cache.CacheHandles.ElementAt(0) as SerializerTestCacheHandle;
            var serializer = handle.Serializer as DataContractBinaryCacheSerializer;

            serializer.SerializerSettings.KnownTypes.Should().BeEquivalentTo(new[] { typeof(string) });

            cache.Configuration.SerializerTypeArguments.Length.Should().Be(1);
>>>>>>> aa105bf9
        }

        #endregion data contract serializer common

        #region data contract serializer

        [Theory]
        [InlineData(true)]
        [InlineData(float.MaxValue)]
        [InlineData(int.MaxValue)]
        [InlineData(long.MaxValue)]
        [InlineData("some string")]
        [ReplaceCulture]
        public void DataContractSerializer_Primitives<T>(T value)
        {
            // arrange
            var serializer = new DataContractCacheSerializer();

            // act
            var data = serializer.Serialize(value);
            var result = serializer.Deserialize(data, typeof(T));

            result.Should().Be(value);
        }

        [Theory]
        [InlineData(true)]
        [InlineData(float.MaxValue)]
        [InlineData(int.MaxValue)]
        [InlineData(long.MaxValue)]
        [InlineData("some string")]
        [ReplaceCulture]
        public void DataContractSerializer_CacheItem_Primitives<T>(T value)
        {
            // arrange
            var serializer = new DataContractCacheSerializer();
            var item = new CacheItem<T>("key", value);

            // act
            var data = serializer.SerializeCacheItem(item);
            var result = serializer.DeserializeCacheItem<T>(data, typeof(T));

            result.Value.Should().Be(value);
            result.ValueType.Should().Be(item.ValueType);
            result.CreatedUtc.Should().Be(item.CreatedUtc);
            result.ExpirationMode.Should().Be(item.ExpirationMode);
            result.ExpirationTimeout.Should().Be(item.ExpirationTimeout);
            result.Key.Should().Be(item.Key);
            result.LastAccessedUtc.Should().Be(item.LastAccessedUtc);
            result.Region.Should().Be(item.Region);
        }

        [Theory]
        [InlineData(true)]
        [InlineData(float.MaxValue)]
        [InlineData(int.MaxValue)]
        [InlineData(long.MaxValue)]
        [InlineData("some string")]
        [ReplaceCulture]
        public void DataContractSerializer_CacheItemOfObject_Primitives<T>(T value)
        {
            // arrange
            var serializer = new DataContractCacheSerializer();
            var item = new CacheItem<object>("key", value);

            // act
            var data = serializer.SerializeCacheItem(item);
            var result = serializer.DeserializeCacheItem<object>(data, typeof(T));

            result.Value.Should().Be(value);
            result.ValueType.Should().Be(item.ValueType);
            result.CreatedUtc.Should().Be(item.CreatedUtc);
            result.ExpirationMode.Should().Be(item.ExpirationMode);
            result.ExpirationTimeout.Should().Be(item.ExpirationTimeout);
            result.Key.Should().Be(item.Key);
            result.LastAccessedUtc.Should().Be(item.LastAccessedUtc);
            result.Region.Should().Be(item.Region);
        }

        [Fact]
        public void DataContractSerializer_Pocco()
        {
            // arrange
            var serializer = new DataContractCacheSerializer();
            var item = SerializerPoccoSerializable.Create();

            // act
            var data = serializer.Serialize(item);
            var result = serializer.Deserialize(data, item.GetType());

            result.Should().BeEquivalentTo(item);
        }

        [Fact]
        public void DataContractSerializer_CacheItemWithPocco()
        {
            // arrange
            var serializer = new DataContractCacheSerializer();
            var pocco = SerializerPoccoSerializable.Create();
            var item = new CacheItem<SerializerPoccoSerializable>("key", "region", pocco, ExpirationMode.Absolute, TimeSpan.FromDays(1));

            // act
            var data = serializer.SerializeCacheItem(item);
            var result = serializer.DeserializeCacheItem<SerializerPoccoSerializable>(data, pocco.GetType());

            result.Should().BeEquivalentTo(item);
        }

        [Fact]
        public void DataContractSerializer_List()
        {
            // arrange
            var serializer = new DataContractCacheSerializer();
            var items = new List<SerializerPoccoSerializable>()
            {
                SerializerPoccoSerializable.Create(),
                SerializerPoccoSerializable.Create(),
                SerializerPoccoSerializable.Create()
            };

            // act
            var data = serializer.Serialize(items);
            var result = serializer.Deserialize(data, items.GetType());

            result.Should().BeEquivalentTo(items);
        }

        [Fact]
        public void DataContractSerializer_FullAddGet()
        {
            FullAddGetWithSerializer(Serializer.DataContract);
        }

        #endregion data contract serializer

        #region data contract serializer binary

        [Theory]
        [InlineData(true)]
        [InlineData(float.MaxValue)]
        [InlineData(int.MaxValue)]
        [InlineData(long.MaxValue)]
        [InlineData("some string")]
        [ReplaceCulture]
        public void DataContractBinarySerializer_Primitives<T>(T value)
        {
            // arrange
            var serializer = new DataContractBinaryCacheSerializer();

            // act
            var data = serializer.Serialize(value);
            var result = serializer.Deserialize(data, typeof(T));

            result.Should().Be(value);
        }

        [Theory]
        [InlineData(true)]
        [InlineData(float.MaxValue)]
        [InlineData(int.MaxValue)]
        [InlineData(long.MaxValue)]
        [InlineData("some string")]
        [ReplaceCulture]
        public void DataContractBinarySerializer_CacheItem_Primitives<T>(T value)
        {
            // arrange
            var serializer = new DataContractBinaryCacheSerializer();
            var item = new CacheItem<T>("key", value);

            // act
            var data = serializer.SerializeCacheItem(item);
            var result = serializer.DeserializeCacheItem<T>(data, typeof(T));

            result.Value.Should().Be(value);
            result.ValueType.Should().Be(item.ValueType);
            result.CreatedUtc.Should().Be(item.CreatedUtc);
            result.ExpirationMode.Should().Be(item.ExpirationMode);
            result.ExpirationTimeout.Should().Be(item.ExpirationTimeout);
            result.Key.Should().Be(item.Key);
            result.LastAccessedUtc.Should().Be(item.LastAccessedUtc);
            result.Region.Should().Be(item.Region);
        }

        [Theory]
        [InlineData(true)]
        [InlineData(float.MaxValue)]
        [InlineData(int.MaxValue)]
        [InlineData(long.MaxValue)]
        [InlineData("some string")]
        [ReplaceCulture]
        public void DataContractBinarySerializer_CacheItemOfObject_Primitives<T>(T value)
        {
            // arrange
            var serializer = new DataContractBinaryCacheSerializer();
            var item = new CacheItem<object>("key", value);

            // act
            var data = serializer.SerializeCacheItem(item);
            var result = serializer.DeserializeCacheItem<object>(data, typeof(T));

<<<<<<< HEAD
            result.Should().BeEquivalentTo(item);
=======
            result.Value.Should().Be(value);
            result.ValueType.Should().Be(item.ValueType);
            result.CreatedUtc.Should().Be(item.CreatedUtc);
            result.ExpirationMode.Should().Be(item.ExpirationMode);
            result.ExpirationTimeout.Should().Be(item.ExpirationTimeout);
            result.Key.Should().Be(item.Key);
            result.LastAccessedUtc.Should().Be(item.LastAccessedUtc);
            result.Region.Should().Be(item.Region);
>>>>>>> aa105bf9
        }

        [Fact]
        public void DataContractBinarySerializer_Pocco()
        {
            // arrange
            var serializer = new DataContractBinaryCacheSerializer();
            var item = SerializerPoccoSerializable.Create();

            // act
            var data = serializer.Serialize(item);
            var result = serializer.Deserialize(data, item.GetType());

            result.Should().BeEquivalentTo(item);
        }

        [Fact]
        public void DataContractBinarySerializer_CacheItemWithPocco()
        {
            // arrange
            var serializer = new DataContractBinaryCacheSerializer();
            var pocco = SerializerPoccoSerializable.Create();
            var item = new CacheItem<SerializerPoccoSerializable>("key", "region", pocco, ExpirationMode.Absolute, TimeSpan.FromDays(1));

            // act
            var data = serializer.SerializeCacheItem(item);
            var result = serializer.DeserializeCacheItem<SerializerPoccoSerializable>(data, pocco.GetType());

            result.Should().BeEquivalentTo(item);
<<<<<<< HEAD
            pocco.Should().BeEquivalentTo(item.Value);
=======
>>>>>>> aa105bf9
        }

        [Fact]
        public void DataContractBinarySerializer_List()
        {
            // arrange
            var serializer = new DataContractBinaryCacheSerializer();
            var items = new List<SerializerPoccoSerializable>()
            {
                SerializerPoccoSerializable.Create(),
                SerializerPoccoSerializable.Create(),
                SerializerPoccoSerializable.Create()
            };

            // act
            var data = serializer.Serialize(items);
            var result = serializer.Deserialize(data, items.GetType());

            result.Should().BeEquivalentTo(items);
        }

        [Fact]
        public void DataContractBinarySerializer_FullAddGet()
        {
            FullAddGetWithSerializer(Serializer.DataContractBinary);
        }

        #endregion data contract serializer binary

<<<<<<< HEAD
                // assert
                actSet.Should().NotThrow();
                cache.Get<SerializerPoccoSerializable>(key).Should().BeEquivalentTo(pocco);
            }
        }
=======
        #region data contract serializer json
>>>>>>> aa105bf9

        [Theory]
        [InlineData(true)]
        [InlineData(float.MaxValue)]
        [InlineData(int.MaxValue)]
        [InlineData(long.MaxValue)]
        [InlineData("some string")]
        [ReplaceCulture]
        public void DataContractJsonSerializer_Primitives<T>(T value)
        {
            // arrange
            var serializer = new DataContractJsonCacheSerializer();

            // act
            var data = serializer.Serialize(value);
            var result = serializer.Deserialize(data, typeof(T));

            result.Should().Be(value);
        }

        [Theory]
        [InlineData(true)]
        [InlineData(float.MaxValue)]
        [InlineData(int.MaxValue)]
        [InlineData(long.MaxValue)]
        [InlineData("some string")]
        [ReplaceCulture]
        public void DataContractJsonSerializer_CacheItem_Primitives<T>(T value)
        {
            // arrange
            var serializer = new DataContractJsonCacheSerializer(new DataContractJsonSerializerSettings()
            {
                //DataContractJsonSerializer serializes DateTime values as Date(1231231313) instead of "2017-11-07T13:09:39.7079187Z".
                //So, I've changed the format to make the test pass.
                DateTimeFormat = new DateTimeFormat("O")
            });
            var item = new CacheItem<T>("key", value);

            // act
            var data = serializer.SerializeCacheItem(item);
            var result = serializer.DeserializeCacheItem<T>(data, typeof(T));

            result.Value.Should().Be(value);
            result.ValueType.Should().Be(item.ValueType);
            result.CreatedUtc.Should().Be(item.CreatedUtc);
            result.ExpirationMode.Should().Be(item.ExpirationMode);
            result.ExpirationTimeout.Should().Be(item.ExpirationTimeout);
            result.Key.Should().Be(item.Key);
            result.LastAccessedUtc.Should().Be(item.LastAccessedUtc);
            result.Region.Should().Be(item.Region);
        }

        [Theory]
        [InlineData(true)]
        [InlineData(float.MaxValue)]
        [InlineData(int.MaxValue)]
        [InlineData(long.MaxValue)]
        [InlineData("some string")]
        [ReplaceCulture]
        public void DataContractJsonSerializer_CacheItemOfObject_Primitives<T>(T value)
        {
            // arrange
            var serializer = new DataContractJsonCacheSerializer(new DataContractJsonSerializerSettings()
            {
                //DataContractJsonSerializer serializes DateTime values as Date(1231231313) instead of "2017-11-07T13:09:39.7079187Z".
                //So, I've changed the format to make the test pass.
                DateTimeFormat = new DateTimeFormat("O")
            });
            var item = new CacheItem<object>("key", value);

            // act
            var data = serializer.SerializeCacheItem(item);
            var result = serializer.DeserializeCacheItem<object>(data, typeof(T));

            result.Value.Should().Be(value);
            result.ValueType.Should().Be(item.ValueType);
            result.CreatedUtc.Should().Be(item.CreatedUtc);
            result.ExpirationMode.Should().Be(item.ExpirationMode);
            result.ExpirationTimeout.Should().Be(item.ExpirationTimeout);
            result.Key.Should().Be(item.Key);
            result.LastAccessedUtc.Should().Be(item.LastAccessedUtc);
            result.Region.Should().Be(item.Region);
        }

        [Fact]
        public void DataContractJsonSerializer_Pocco()
        {
            // arrange
            var serializer = new DataContractJsonCacheSerializer();
            var item = SerializerPoccoSerializable.Create();

            // act
            var data = serializer.Serialize(item);
            var result = serializer.Deserialize(data, item.GetType());

            result.Should().BeEquivalentTo(item);
        }

        [Fact]
        public void DataContractJsonSerializer_CacheItemWithPocco()
        {
            // arrange
            var serializer = new DataContractJsonCacheSerializer(new DataContractJsonSerializerSettings()
            {
                //DataContractJsonSerializer serializes DateTime values as Date(1231231313) instead of "2017-11-07T13:09:39.7079187Z".
                //So, I've changed the format to make the test pass.
                DateTimeFormat = new DateTimeFormat("O")
            });
            var pocco = SerializerPoccoSerializable.Create();
            var item = new CacheItem<SerializerPoccoSerializable>("key", "region", pocco, ExpirationMode.Absolute, TimeSpan.FromDays(1));

            // act
            var data = serializer.SerializeCacheItem(item);
            var result = serializer.DeserializeCacheItem<SerializerPoccoSerializable>(data, pocco.GetType());

<<<<<<< HEAD
            data.Length.Should().Be(1);
            data[0].Should().Be(0);
            act.Should().Throw<Exception>("Bond does not support primitives.");
=======
            result.Should().BeEquivalentTo(item);
>>>>>>> aa105bf9
        }

        [Fact]
        public void DataContractJsonSerializer_List()
        {
            // arrange
            var serializer = new DataContractJsonCacheSerializer();
            var items = new List<SerializerPoccoSerializable>()
            {
                SerializerPoccoSerializable.Create(),
                SerializerPoccoSerializable.Create(),
                SerializerPoccoSerializable.Create()
            };

            // act
            var data = serializer.Serialize(items);
            var result = serializer.Deserialize(data, items.GetType());

<<<<<<< HEAD
            result.Should().BeEquivalentTo(item);
=======
            result.Should().BeEquivalentTo(items);
>>>>>>> aa105bf9
        }

        [Fact]
        public void DataContractJsonSerializer_FullAddGet()
        {
            FullAddGetWithSerializer(Serializer.DataContractJson);
        }

        #endregion data contract serializer json

        #region data contract serializer gz json

        [Theory]
        [InlineData(true)]
        [InlineData(float.MaxValue)]
        [InlineData(int.MaxValue)]
        [InlineData(long.MaxValue)]
        [InlineData("some string")]
        [ReplaceCulture]
        public void DataContractGzJsonSerializer_Primitives<T>(T value)
        {
            // arrange
            var serializer = new DataContractGzJsonCacheSerializer();

            // act
            var data = serializer.Serialize(value);
            var result = serializer.Deserialize(data, typeof(T));

            result.Should().Be(value);
        }

        [Theory]
        [InlineData(true)]
        [InlineData(float.MaxValue)]
        [InlineData(int.MaxValue)]
        [InlineData(long.MaxValue)]
        [InlineData("some string")]
        [ReplaceCulture]
        public void DataContractGzJsonSerializer_CacheItem_Primitives<T>(T value)
        {
            // arrange
            var serializer = new DataContractGzJsonCacheSerializer(new DataContractJsonSerializerSettings()
            {
                //DataContractJsonSerializer serializes DateTime values as Date(1231231313) instead of "2017-11-07T13:09:39.7079187Z".
                //So, I've changed the format to make the test pass.
                DateTimeFormat = new DateTimeFormat("O")
            });
            var item = new CacheItem<T>("key", value);

            // act
            var data = serializer.SerializeCacheItem(item);
            var result = serializer.DeserializeCacheItem<T>(data, typeof(T));

            result.Value.Should().Be(value);
            result.ValueType.Should().Be(item.ValueType);
            result.CreatedUtc.Should().Be(item.CreatedUtc);
            result.ExpirationMode.Should().Be(item.ExpirationMode);
            result.ExpirationTimeout.Should().Be(item.ExpirationTimeout);
            result.Key.Should().Be(item.Key);
            result.LastAccessedUtc.Should().Be(item.LastAccessedUtc);
            result.Region.Should().Be(item.Region);
        }

        [Theory]
        [InlineData(true)]
        [InlineData(float.MaxValue)]
        [InlineData(int.MaxValue)]
        [InlineData(long.MaxValue)]
        [InlineData("some string")]
        [ReplaceCulture]
        public void DataContractGzJsonSerializer_CacheItemOfObject_Primitives<T>(T value)
        {
            // arrange
            var serializer = new DataContractGzJsonCacheSerializer(new DataContractJsonSerializerSettings()
            {
                //DataContractJsonSerializer serializes DateTime values as Date(1231231313) instead of "2017-11-07T13:09:39.7079187Z".
                //So, I've changed the format to make the test pass.
                DateTimeFormat = new DateTimeFormat("O")
            });
            var item = new CacheItem<object>("key", value);

            // act
            var data = serializer.SerializeCacheItem(item);
            var result = serializer.DeserializeCacheItem<object>(data, typeof(T));

            result.Value.Should().Be(value);
            result.ValueType.Should().Be(item.ValueType);
            result.CreatedUtc.Should().Be(item.CreatedUtc);
            result.ExpirationMode.Should().Be(item.ExpirationMode);
            result.ExpirationTimeout.Should().Be(item.ExpirationTimeout);
            result.Key.Should().Be(item.Key);
            result.LastAccessedUtc.Should().Be(item.LastAccessedUtc);
            result.Region.Should().Be(item.Region);
        }

        [Fact]
        public void DataContractGzJsonSerializer_Pocco()
        {
            // arrange
            var serializer = new DataContractGzJsonCacheSerializer();
            var item = SerializerPoccoSerializable.Create();

            // act
            var data = serializer.Serialize(item);
            var result = serializer.Deserialize(data, item.GetType());

            result.Should().BeEquivalentTo(item);
        }

        [Fact]
        public void DataContractGzJsonSerializer_CacheItemWithPocco()
        {
            // arrange
            var serializer = new DataContractGzJsonCacheSerializer(new DataContractJsonSerializerSettings()
            {
                //DataContractJsonSerializer serializes DateTime values as Date(1231231313) instead of "2017-11-07T13:09:39.7079187Z".
                //So, I've changed the format to make the test pass.
                DateTimeFormat = new DateTimeFormat("O")
            });
            var pocco = SerializerPoccoSerializable.Create();
            var item = new CacheItem<SerializerPoccoSerializable>("key", "region", pocco, ExpirationMode.Absolute, TimeSpan.FromDays(1));

            // act
            var data = serializer.SerializeCacheItem(item);
            var result = serializer.DeserializeCacheItem<SerializerPoccoSerializable>(data, pocco.GetType());

            result.Should().BeEquivalentTo(item);
        }

        [Fact]
        public void DataContractGzJsonSerializer_List()
        {
            // arrange
            var serializer = new DataContractGzJsonCacheSerializer();
            var items = new List<SerializerPoccoSerializable>()
            {
                SerializerPoccoSerializable.Create(),
                SerializerPoccoSerializable.Create(),
                SerializerPoccoSerializable.Create()
            };

            // act
            var data = serializer.Serialize(items);
            var result = serializer.Deserialize(data, items.GetType());

            result.Should().BeEquivalentTo(items);
        }

        [Fact]
        public void DataContractGzJsonSerializer_FullAddGet()
        {
            FullAddGetWithSerializer(Serializer.DataContractGzJson);
        }

        #endregion data contract serializer gz json

#endif

        #region protobuf serializer

        [Theory]
        [InlineData(true)]
        [InlineData(float.MaxValue)]
        [InlineData(int.MaxValue)]
        [InlineData(long.MaxValue)]
        [InlineData("some string")]
        [ReplaceCulture]
        public void ProtoBufSerializer_Primitives<T>(T value)
        {
            // arrange
            var serializer = new ProtoBufSerializer();

            // act
            var data = serializer.Serialize(value);
            var result = serializer.Deserialize(data, typeof(T));

            result.Should().Be(value);
        }

        [Theory]
        [InlineData(true)]
        [InlineData(float.MaxValue)]
        [InlineData(int.MaxValue)]
        [InlineData(long.MaxValue)]
        [InlineData("some string")]
        [ReplaceCulture]
        public void ProtoBufSerializer_CacheItem_Primitives<T>(T value)
        {
            // arrange
            var serializer = new ProtoBufSerializer();
            var item = new CacheItem<T>("key", value);

            // act
            var data = serializer.SerializeCacheItem(item);
            var result = serializer.DeserializeCacheItem<T>(data, typeof(T));

            result.Value.Should().Be(value);
            result.ValueType.Should().Be(item.ValueType);
            result.CreatedUtc.Should().Be(item.CreatedUtc);
            result.ExpirationMode.Should().Be(item.ExpirationMode);
            result.ExpirationTimeout.Should().Be(item.ExpirationTimeout);
            result.Key.Should().Be(item.Key);
            result.LastAccessedUtc.Should().Be(item.LastAccessedUtc);
            result.Region.Should().Be(item.Region);
        }

        [Theory]
        [InlineData(true)]
        [InlineData(float.MaxValue)]
        [InlineData(int.MaxValue)]
        [InlineData(long.MaxValue)]
        [InlineData("some string")]
        [ReplaceCulture]
        public void ProtoBufSerializer_CacheItemOfObject_Primitives<T>(T value)
        {
            // arrange
            var serializer = new ProtoBufSerializer();
            var item = new CacheItem<object>("key", value);

            // act
            var data = serializer.SerializeCacheItem(item);
            var result = serializer.DeserializeCacheItem<object>(data, typeof(T));

            result.Value.Should().Be(value);
            result.ValueType.Should().Be(item.ValueType);
            result.CreatedUtc.Should().Be(item.CreatedUtc);
            result.ExpirationMode.Should().Be(item.ExpirationMode);
            result.ExpirationTimeout.Should().Be(item.ExpirationTimeout);
            result.Key.Should().Be(item.Key);
            result.LastAccessedUtc.Should().Be(item.LastAccessedUtc);
            result.Region.Should().Be(item.Region);
        }

        [Fact]
        public void ProtoBufSerializer_Pocco()
        {
            // arrange
            var serializer = new ProtoBufSerializer();
            var item = SerializerPoccoSerializable.Create();

            // act
            var data = serializer.Serialize(item);
            var result = serializer.Deserialize(data, item.GetType());

            result.Should().BeEquivalentTo(item);
        }

        [Fact]
        public void ProtoBufSerializer_CacheItemWithPocco()
        {
            // arrange
            var serializer = new ProtoBufSerializer();
            var pocco = SerializerPoccoSerializable.Create();
            var item = new CacheItem<SerializerPoccoSerializable>("key", "region", pocco, ExpirationMode.Absolute, TimeSpan.FromDays(1));

            // act
            var data = serializer.SerializeCacheItem(item);
            var result = serializer.DeserializeCacheItem<SerializerPoccoSerializable>(data, pocco.GetType());

            result.Should().BeEquivalentTo(item);
        }

        [Fact]
        public void ProtoBufSerializer_ObjectCacheItemWithPocco()
        {
            // arrange
            var serializer = new ProtoBufSerializer();
            var pocco = SerializerPoccoSerializable.Create();
            var item = new CacheItem<object>("key", "region", pocco, ExpirationMode.Absolute, TimeSpan.FromDays(1));

            // act
            var data = serializer.SerializeCacheItem(item);
            var result = serializer.DeserializeCacheItem<object>(data, pocco.GetType());

            result.Should().BeEquivalentTo(item);
        }

        [Fact]
        public void ProtoBufSerializer_CacheItemWithDerivedPocco()
        {
            // arrange
            var serializer = new ProtoBufSerializer();
            var pocco = DerivedPocco.CreateDerived();
            var item = new CacheItem<SerializerPoccoSerializable>("key", "region", pocco, ExpirationMode.Absolute, TimeSpan.FromDays(1));

            // act
            var data = serializer.SerializeCacheItem(item);
            var result = serializer.DeserializeCacheItem<SerializerPoccoSerializable>(data, pocco.GetType());

            result.Should().BeEquivalentTo(item);
            pocco.Should().BeEquivalentTo(item.Value);
        }

        [Fact]
        public void ProtoBufSerializer_List()
        {
            // arrange
            var serializer = new ProtoBufSerializer();
            var items = new List<SerializerPoccoSerializable>()
            {
                SerializerPoccoSerializable.Create(),
                SerializerPoccoSerializable.Create(),
                SerializerPoccoSerializable.Create()
            };

            // act
            var data = serializer.Serialize(items);
            var result = serializer.Deserialize(data, items.GetType());

            result.Should().BeEquivalentTo(items);
        }

        [Fact]
        public void ProtoBufSerializer_FullAddGet()
        {
            using (var cache = TestManagers.CreateRedisCache(serializer: Serializer.Proto))
            {
                // arrange
                var key = Guid.NewGuid().ToString();
                var pocco = SerializerPoccoSerializable.Create();

                // act
                Action actSet = () =>
                {
                    cache.Add(key, pocco);
                };

                // assert
                actSet.Should().NotThrow();
                cache.Get<SerializerPoccoSerializable>(key).Should().BeEquivalentTo(pocco);
            }
        }

        #endregion protobuf serializer

        #region Bond binary serializer

        [Theory]
        [InlineData(true)]
        [InlineData(float.MaxValue)]
        [InlineData(int.MaxValue)]
        [InlineData(long.MaxValue)]
        [InlineData("some string")]
        [ReplaceCulture]
        public void BondBinarySerializer_CacheItem_Primitives<T>(T value)
        {
            // arrange
            var serializer = new BondCompactBinaryCacheSerializer();
            var item = new CacheItem<T>("key", value);

            // act
            var data = serializer.SerializeCacheItem(item);
            var result = serializer.DeserializeCacheItem<T>(data, typeof(T));

            result.Value.Should().Be(value);
            result.ValueType.Should().Be(item.ValueType);
            result.CreatedUtc.Should().Be(item.CreatedUtc);
            result.ExpirationMode.Should().Be(item.ExpirationMode);
            result.ExpirationTimeout.Should().Be(item.ExpirationTimeout);
            result.Key.Should().Be(item.Key);
            result.LastAccessedUtc.Should().Be(item.LastAccessedUtc);
            result.Region.Should().Be(item.Region);
        }

        [Theory]
        [InlineData(true)]
        [InlineData(float.MaxValue)]
        [InlineData(int.MaxValue)]
        [InlineData(long.MaxValue)]
        [InlineData("some string")]
        [ReplaceCulture]
        public void BondBinarySerializer_CacheItemOfObject_Primitives<T>(T value)
        {
            // arrange
            var serializer = new BondCompactBinaryCacheSerializer();
            var item = new CacheItem<object>("key", value);

            // act
            var data = serializer.SerializeCacheItem(item);

            // not using the type defined, expecting the serializer object to store the actualy value type correctly...
            var result = serializer.DeserializeCacheItem<object>(data, typeof(T));

            result.Value.Should().Be(value);
            result.ValueType.Should().Be(item.ValueType);
            result.CreatedUtc.Should().Be(item.CreatedUtc);
            result.ExpirationMode.Should().Be(item.ExpirationMode);
            result.ExpirationTimeout.Should().Be(item.ExpirationTimeout);
            result.Key.Should().Be(item.Key);
            result.LastAccessedUtc.Should().Be(item.LastAccessedUtc);
            result.Region.Should().Be(item.Region);
        }

        [Fact]
        public void BondBinarySerializer_Pocco()
        {
            // arrange
            var serializer = new BondCompactBinaryCacheSerializer();
            var item = SerializerPoccoSerializable.Create();

            // act
            var data = serializer.Serialize(item);
            var result = serializer.Deserialize(data, item.GetType());

            result.Should().BeEquivalentTo(item);
        }

        [Fact]
        public void BondBinarySerializer_DoesNotSupportPrimitives()
        {
            // arrange
            var serializer = new BondCompactBinaryCacheSerializer();

            // act
            var data = serializer.Serialize("test");
            Action act = () => serializer.Deserialize(data, typeof(string));

            data.Length.Should().Be(1);
            data[0].Should().Be(0);
            act.Should().Throw<Exception>("Bond does not support primitives.");
        }

        [Fact]
        public void BondBinarySerializer_CacheItemWithPocco()
        {
            // arrange
            var serializer = new BondCompactBinaryCacheSerializer();
            var pocco = SerializerPoccoSerializable.Create();
            var item = new CacheItem<SerializerPoccoSerializable>("key", "region", pocco, ExpirationMode.Absolute, TimeSpan.FromDays(1));

            var x = serializer.Serialize(pocco);

            // act
            var data = serializer.SerializeCacheItem(item);
            var result = serializer.DeserializeCacheItem<SerializerPoccoSerializable>(data, pocco.GetType());

            result.Should().BeEquivalentTo(item);
        }

        [Fact]
        public void BondBinarySerializer_ObjectCacheItemWithPocco()
        {
            // arrange
            var serializer = new BondCompactBinaryCacheSerializer();
            var pocco = SerializerPoccoSerializable.Create();
            var item = new CacheItem<object>("key", "region", pocco, ExpirationMode.Absolute, TimeSpan.FromDays(1));

            var x = serializer.Serialize(pocco);

            // act
            var data = serializer.SerializeCacheItem(item);
            var result = serializer.DeserializeCacheItem<object>(data, pocco.GetType());

            result.Should().BeEquivalentTo(item);
        }

        [Fact]
        public void BondBinarySerializer_CacheItemWithDerivedPocco()
        {
            // arrange
            var serializer = new BondCompactBinaryCacheSerializer();
            var pocco = DerivedPocco.CreateDerived();
            var item = new CacheItem<SerializerPoccoSerializable>("key", "region", pocco, ExpirationMode.Absolute, TimeSpan.FromDays(1));

            // act
            var data = serializer.SerializeCacheItem(item);
            var result = serializer.DeserializeCacheItem<SerializerPoccoSerializable>(data, pocco.GetType());

            result.Should().BeEquivalentTo(item);
            pocco.Should().BeEquivalentTo(item.Value);
        }

        [Fact]
        [Trait("category", "Redis")]
        public void BondBinarySerializer_FullAddGet()
        {
            using (var cache = TestManagers.CreateRedisCache(serializer: Serializer.BondBinary))
            {
                // arrange
                var key = Guid.NewGuid().ToString();
                var pocco = SerializerPoccoSerializable.Create();

                // act
                Action actSet = () =>
                {
                    cache.Add(key, pocco);
                };

                // assert
                actSet.Should().NotThrow();
                cache.Get<SerializerPoccoSerializable>(key).Should().BeEquivalentTo(pocco);
            }
        }

        #endregion Bond binary serializer

        [Theory]
        [ClassData(typeof(TestCacheManagers))]
        public void Serializer_FullAddGet<T>(T cache)
            where T : ICacheManager<object>
        {
            using (cache)
            {
                // arrange
                var key = Guid.NewGuid().ToString();
                var pocco = SerializerPoccoSerializable.Create();

                // act
                Func<bool> actSet = () => cache.Add(key, pocco);

                // assert
                actSet().Should().BeTrue("Should add the key");
                cache.Get<SerializerPoccoSerializable>(key).Should().BeEquivalentTo(pocco);
            }
        }

        private void FullAddGetWithSerializer(Serializer serializer)
        {
            using (var cache = TestManagers.CreateRedisCache(serializer: serializer))
            {
                // arrange
                var key = Guid.NewGuid().ToString();
                var pocco = SerializerPoccoSerializable.Create();

                // act
                Action actSet = () =>
                {
                    cache.Add(key, pocco);
                };

                // assert
                actSet.Should().NotThrow();
                cache.Get<SerializerPoccoSerializable>(key).Should().BeEquivalentTo(pocco);
            }
        }

        private static class DataGenerator
        {
            private static Random random = new Random();

            public static string GetString() => Guid.NewGuid().ToString();

            public static int GetInt() => random.Next();

            public static string[] GetStrings() => Enumerable.Repeat(0, 100).Select(p => GetString()).ToArray();
        }

        private class SerializerTestCacheHandle : BaseCacheHandle<string>
        {
            public SerializerTestCacheHandle(CacheManagerConfiguration managerConfiguration, CacheHandleConfiguration configuration, ICacheSerializer serializer)
                : base(managerConfiguration, configuration)
            {
                this.Serializer = serializer;
            }

            public ICacheSerializer Serializer { get; set; }

            public override int Count
            {
                get
                {
                    throw new NotImplementedException();
                }
            }

            protected override ILogger Logger
            {
                get
                {
                    throw new NotImplementedException();
                }
            }

            public override void Clear()
            {
                throw new NotImplementedException();
            }

            public override void ClearRegion(string region)
            {
                throw new NotImplementedException();
            }

            public override bool Exists(string key)
            {
                throw new NotImplementedException();
            }

            public override bool Exists(string key, string region)
            {
                throw new NotImplementedException();
            }

            protected override bool AddInternalPrepared(CacheItem<string> item)
            {
                throw new NotImplementedException();
            }

            protected override CacheItem<string> GetCacheItemInternal(string key)
            {
                throw new NotImplementedException();
            }

            protected override CacheItem<string> GetCacheItemInternal(string key, string region)
            {
                throw new NotImplementedException();
            }

            protected override void PutInternalPrepared(CacheItem<string> item)
            {
                throw new NotImplementedException();
            }

            protected override bool RemoveInternal(string key)
            {
                throw new NotImplementedException();
            }

            protected override bool RemoveInternal(string key, string region)
            {
                throw new NotImplementedException();
            }
        }

#if !NETCOREAPP1

        [Serializable]
#endif
        [ProtoContract]
        [ProtoInclude(20, typeof(DerivedPocco))]
        [Bond.Schema]
        private class SerializerPoccoSerializable
        {
            [ProtoMember(1)]
            [Bond.Id(1)]
            public string StringProperty { get; set; }

            [ProtoMember(2)]
            [Bond.Id(2)]
            public int IntProperty { get; set; }

            [ProtoMember(3)]
            [Bond.Id(3)]
            public string[] StringArrayProperty { get; set; }

            [ProtoMember(4)]
            [Bond.Id(4)]
            public List<string> StringListProperty { get; set; }

            [ProtoMember(5)]
            [Bond.Id(5)]
            public Dictionary<string, ChildPocco> ChildDictionaryProperty { get; set; }

            public static SerializerPoccoSerializable Create()
            {
                var rnd = new Random();
                return new SerializerPoccoSerializable()
                {
                    StringProperty = DataGenerator.GetString(),
                    IntProperty = DataGenerator.GetInt(),
                    StringArrayProperty = DataGenerator.GetStrings(),
                    StringListProperty = new List<string>(DataGenerator.GetStrings()),
                    ChildDictionaryProperty = new Dictionary<string, ChildPocco>()
                    {
                        { DataGenerator.GetString(), new ChildPocco() { StringProperty = DataGenerator.GetString() } },
                        { DataGenerator.GetString(), new ChildPocco() { StringProperty = DataGenerator.GetString() } },
                        { DataGenerator.GetString(), new ChildPocco() { StringProperty = DataGenerator.GetString() } },
                        { DataGenerator.GetString(), new ChildPocco() { StringProperty = DataGenerator.GetString() } },
                    }
                };
            }
        }

#if !NETCOREAPP1

        [Serializable]
#endif
        [ProtoContract]
        [Bond.Schema]
        private class ChildPocco
        {
            [ProtoMember(1)]
            [Bond.Id(1)]
            public string StringProperty { get; set; }
        }

#if !NETCOREAPP1

        [Serializable]
#endif
        [ProtoContract]
        [Bond.Schema]
        private class DerivedPocco : SerializerPoccoSerializable
        {
            [ProtoMember(6)]
            [Bond.Id(6)]
            public string DerivedStringProperty { get; set; }

            public static DerivedPocco CreateDerived()
            {
                var rnd = new Random();
                return new DerivedPocco()
                {
                    StringProperty = DataGenerator.GetString(),
                    IntProperty = DataGenerator.GetInt(),
                    StringArrayProperty = DataGenerator.GetStrings(),
                    StringListProperty = new List<string>(DataGenerator.GetStrings()),
                    DerivedStringProperty = DataGenerator.GetString(),
                    ChildDictionaryProperty = new Dictionary<string, ChildPocco>()
                    {
                        { DataGenerator.GetString(), new ChildPocco() { StringProperty = DataGenerator.GetString() } },
                        { DataGenerator.GetString(), new ChildPocco() { StringProperty = DataGenerator.GetString() } },
                        { DataGenerator.GetString(), new ChildPocco() { StringProperty = DataGenerator.GetString() } },
                        { DataGenerator.GetString(), new ChildPocco() { StringProperty = DataGenerator.GetString() } },
                    }
                };
            }
        }
    }
}<|MERGE_RESOLUTION|>--- conflicted
+++ resolved
@@ -560,12 +560,6 @@
                     .WithDataContractSerializer(serializationSettings)
                     .WithHandle(typeof(SerializerTestCacheHandle)));
 
-<<<<<<< HEAD
-                // assert
-                actSet().Should().BeTrue("Should add the key");
-                cache.Get<SerializerPoccoSerializable>(key).Should().BeEquivalentTo(pocco);
-            }
-=======
             var handle = cache.CacheHandles.ElementAt(0) as SerializerTestCacheHandle;
             var serializer = handle.Serializer as DataContractCacheSerializer;
 
@@ -636,7 +630,6 @@
             serializer.SerializerSettings.KnownTypes.Should().BeEquivalentTo(new[] { typeof(string) });
 
             cache.Configuration.SerializerTypeArguments.Length.Should().Be(1);
->>>>>>> aa105bf9
         }
 
         #endregion data contract serializer common
@@ -837,9 +830,6 @@
             var data = serializer.SerializeCacheItem(item);
             var result = serializer.DeserializeCacheItem<object>(data, typeof(T));
 
-<<<<<<< HEAD
-            result.Should().BeEquivalentTo(item);
-=======
             result.Value.Should().Be(value);
             result.ValueType.Should().Be(item.ValueType);
             result.CreatedUtc.Should().Be(item.CreatedUtc);
@@ -848,7 +838,6 @@
             result.Key.Should().Be(item.Key);
             result.LastAccessedUtc.Should().Be(item.LastAccessedUtc);
             result.Region.Should().Be(item.Region);
->>>>>>> aa105bf9
         }
 
         [Fact]
@@ -878,10 +867,6 @@
             var result = serializer.DeserializeCacheItem<SerializerPoccoSerializable>(data, pocco.GetType());
 
             result.Should().BeEquivalentTo(item);
-<<<<<<< HEAD
-            pocco.Should().BeEquivalentTo(item.Value);
-=======
->>>>>>> aa105bf9
         }
 
         [Fact]
@@ -911,15 +896,7 @@
 
         #endregion data contract serializer binary
 
-<<<<<<< HEAD
-                // assert
-                actSet.Should().NotThrow();
-                cache.Get<SerializerPoccoSerializable>(key).Should().BeEquivalentTo(pocco);
-            }
-        }
-=======
         #region data contract serializer json
->>>>>>> aa105bf9
 
         [Theory]
         [InlineData(true)]
@@ -1035,13 +1012,7 @@
             var data = serializer.SerializeCacheItem(item);
             var result = serializer.DeserializeCacheItem<SerializerPoccoSerializable>(data, pocco.GetType());
 
-<<<<<<< HEAD
-            data.Length.Should().Be(1);
-            data[0].Should().Be(0);
-            act.Should().Throw<Exception>("Bond does not support primitives.");
-=======
-            result.Should().BeEquivalentTo(item);
->>>>>>> aa105bf9
+            result.Should().BeEquivalentTo(item);
         }
 
         [Fact]
@@ -1060,11 +1031,7 @@
             var data = serializer.Serialize(items);
             var result = serializer.Deserialize(data, items.GetType());
 
-<<<<<<< HEAD
-            result.Should().BeEquivalentTo(item);
-=======
             result.Should().BeEquivalentTo(items);
->>>>>>> aa105bf9
         }
 
         [Fact]
