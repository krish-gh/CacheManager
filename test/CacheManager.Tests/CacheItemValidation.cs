--- conflicted
+++ resolved
@@ -25,11 +25,8 @@
             result.Value.Should().Be(baseItem.Value);
             result.Region.Should().Be(baseItem.Region);
             result.Key.Should().Be(baseItem.Key);
-<<<<<<< HEAD
-=======
             result.CreatedUtc.Kind.Should().Be(baseItem.CreatedUtc.Kind);
             result.CreatedUtc.Kind.Should().Be(DateTimeKind.Utc);
->>>>>>> aa105bf9
             result.CreatedUtc.Should().BeCloseTo(baseItem.CreatedUtc);
             result.LastAccessedUtc.Should().Be(baseItem.LastAccessedUtc);
         }
